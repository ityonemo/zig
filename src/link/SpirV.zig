--- conflicted
+++ resolved
@@ -44,17 +44,11 @@
 
 base: link.File,
 
-<<<<<<< HEAD
-/// TODO: Does this file need to support multiple independent modules?
-spirv_module: codegen.SPIRVModule,
-
 /// This linker backend does not try to incrementally link output SPIR-V code.
 /// Instead, it tracks all declarations in this table, and iterates over it
 /// in the flush function.
 decl_table: std.AutoArrayHashMapUnmanaged(*Module.Decl, void) = .{},
 
-=======
->>>>>>> d98e39fa
 pub fn createEmpty(gpa: *Allocator, options: link.Options) !*SpirV {
     const spirv = try gpa.create(SpirV);
     spirv.* = .{
@@ -101,28 +95,14 @@
     return spirv;
 }
 
-<<<<<<< HEAD
 pub fn deinit(self: *SpirV) void {
     self.decl_table.deinit(self.base.allocator);
-    self.spirv_module.deinit();
 }
 
 pub fn updateDecl(self: *SpirV, module: *Module, decl: *Module.Decl) !void {
-    const tracy = trace(@src());
-    defer tracy.end();
-
     // Keep track of all decls so we can iterate over them on flush().
     _ = try self.decl_table.getOrPut(self.base.allocator, decl);
-
-    const fn_data = &decl.fn_link.spirv;
-    if (fn_data.id == null) {
-        fn_data.id = self.spirv_module.allocId();
-    }
-=======
-pub fn deinit(self: *SpirV) void {}
->>>>>>> d98e39fa
-
-pub fn updateDecl(self: *SpirV, module: *Module, decl: *Module.Decl) !void {}
+}
 
 pub fn updateDeclExports(
     self: *SpirV,
@@ -131,17 +111,9 @@
     exports: []const *Module.Export,
 ) !void {}
 
-<<<<<<< HEAD
 pub fn freeDecl(self: *SpirV, decl: *Module.Decl) void {
     self.decl_table.removeAssertDiscard(decl);
-    var fn_data = decl.fn_link.spirv;
-    fn_data.code.deinit(self.base.allocator);
-    if (fn_data.id) |id| self.spirv_module.freeId(id);
-    decl.fn_link.spirv = undefined;
-}
-=======
-pub fn freeDecl(self: *SpirV, decl: *Module.Decl) void {}
->>>>>>> d98e39fa
+}
 
 pub fn flush(self: *SpirV, comp: *Compilation) !void {
     if (build_options.have_llvm and self.base.options.use_lld) {
@@ -167,10 +139,9 @@
     // declarations which don't generate a result?
     // TODO: fn_link is used here, but thats probably not the right field. It will work anyway though.
     {
-        for (module.decl_table.items()) |entry| {
-            const decl = entry.value;
-            if (decl.typed_value != .most_recent)
-                continue;
+        for (self.decl_table.items()) |entry| {
+            const decl = entry.key;
+            if (!decl.has_tv) continue;
 
             decl.fn_link.spirv.id = spirv_module.allocResultId();
             log.debug("Allocating id {} to '{s}'", .{ decl.fn_link.spirv.id, std.mem.spanZ(decl.name) });
@@ -179,10 +150,9 @@
 
     // Now, actually generate the code for all declarations.
     {
-        for (module.decl_table.items()) |entry| {
-            const decl = entry.value;
-            if (decl.typed_value != .most_recent)
-                continue;
+        for (self.decl_table.items()) |entry| {
+            const decl = entry.key;
+            if (!decl.has_tv) continue;
 
             try spirv_module.gen(decl);
         }
@@ -202,26 +172,6 @@
     try writeCapabilities(&binary, target);
     try writeMemoryModel(&binary, target);
 
-<<<<<<< HEAD
-    // Collect list of buffers to write.
-    // SPIR-V files support both little and big endian words. The actual format is
-    // disambiguated by the magic number, and so theoretically we don't need to worry
-    // about endian-ness when writing the final binary.
-    var all_buffers = std.ArrayList(std.os.iovec_const).init(self.base.allocator);
-    defer all_buffers.deinit();
-
-    // Pre-allocate enough for the binary info + all functions
-    try all_buffers.ensureCapacity(self.decl_table.count() + 1);
-
-    all_buffers.appendAssumeCapacity(wordsToIovConst(binary.items));
-
-    for (self.decl_table.items()) |entry| {
-        const decl = entry.key;
-        if (!decl.has_tv) continue;
-        const fn_data = &decl.fn_link.spirv;
-        all_buffers.appendAssumeCapacity(wordsToIovConst(fn_data.code.items));
-    }
-=======
     // Note: The order of adding sections to the final binary
     // follows the SPIR-V logical module format!
     var all_buffers = [_]std.os.iovec_const{
@@ -232,7 +182,6 @@
 
     const file = self.base.file.?;
     const bytes = std.mem.sliceAsBytes(binary.items);
->>>>>>> d98e39fa
 
     var file_size: u64 = 0;
     for (all_buffers) |iov| {
