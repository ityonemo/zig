--- conflicted
+++ resolved
@@ -1336,7 +1336,6 @@
     try expect(outer.x == x);
 }
 
-<<<<<<< HEAD
 test "byte-aligned packed relocation" {
     if (builtin.zig_backend == .stage2_c) return error.SkipZigTest;
     if (builtin.zig_backend == .stage2_llvm) return error.SkipZigTest;
@@ -1349,7 +1348,8 @@
     };
     try expect(S.packed_value.x == 111);
     try expect(S.packed_value.y == &S.global);
-=======
+}
+
 test "packed struct store of comparison result" {
     if (builtin.zig_backend == .stage2_spirv64) return error.SkipZigTest;
 
@@ -1376,5 +1376,4 @@
     const result2: S2 = .{ .a = !(A.val2 == 3), .b = (A.val1 == 2) };
     try expect(result2.a);
     try expect(!result2.b);
->>>>>>> a26f1768
 }